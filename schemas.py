--- conflicted
+++ resolved
@@ -144,9 +144,6 @@
     total_marks: float
     grades: List[GradeDetail]
     course_code: str = Field(..., max_length=8, description="Course code for the section")
-<<<<<<< HEAD
-    sec_number: int = Field(..., description="Section number")
-=======
     sec_number: int = Field(..., description="Section number")
     deadline: Optional[datetime.datetime] = Field(None, description="Deadline for quiz/assignment (optional for general announcements)")
 
@@ -189,5 +186,4 @@
     section_number: Optional[int] = None
     
     class Config:
-        from_attributes = True
->>>>>>> aeae62e5
+        from_attributes = True