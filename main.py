--- conflicted
+++ resolved
@@ -8,16 +8,13 @@
 from fastapi import FastAPI, HTTPException, status, Depends, Header, UploadFile, File
 from fastapi.middleware.cors import CORSMiddleware
 from passlib.context import CryptContext #for password hashing
-<<<<<<< HEAD
 from schemas import User, UserCreate, UserLogin, Course, SectionCreate, Section, CourseCreate, FacultySection, FacultySectionAssign, StudentSection, StudentSectionAssign, AnnouncementCreate, Announcement, StudentTask, StudentTaskCreate, StudentTaskStatusUpdate
-=======
 from schemas import (
     User, UserCreate, UserLogin, Course, SectionCreate, Section, CourseCreate, 
     FacultySection, FacultySectionAssign, StudentSection, StudentSectionAssign, 
     AnnouncementCreate, Announcement, Grade, GradeCreate, PublicGradeEntry,
     StudentGradeSummary, GradeDetail
 )
->>>>>>> 5b25b6f5
 from typing import List
 
 # ======= SetUp ======= 
